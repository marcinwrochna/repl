/-
Copyright (c) 2023 Scott Morrison. All rights reserved.
Released under Apache 2.0 license as described in the file LICENSE.
Authors: Scott Morrison
-/
import Lean.Elab.Frontend

open Lean Elab

namespace Lean.Elab.IO

/--
Process some text input, with or without an existing command state.
If there is no existing environment, we parse the input for headers (e.g. import statements),
and create a new environment.
Otherwise, we add to the existing environment.

<<<<<<< HEAD
Returns the resulting FrontendState, along with the header Syntax (if there was one).
-/
def processInput (input : String) (cmdState? : Option Command.State)
    (opts : Options := {}) (fileName : Option String := none) :
    IO (Frontend.State × Option Syntax) := unsafe do
=======
Returns:
1. The header-only command state (only useful when cmdState? is none)
2. The resulting command state after processing the entire input
3. List of messages
4. List of info trees
-/
def processInput (input : String) (cmdState? : Option Command.State)
    (opts : Options := {}) (fileName : Option String := none) :
    IO (Command.State × Command.State × List Message × List InfoTree) := unsafe do
>>>>>>> 506a6f35
  Lean.initSearchPath (← Lean.findSysroot)
  enableInitializersExecution
  let fileName   := fileName.getD "<input>"
  let inputCtx   := Parser.mkInputContext input fileName
<<<<<<< HEAD
  let (parserState, commandState, headerSyntax) ← match cmdState? with
=======

  match cmdState? with
>>>>>>> 506a6f35
  | none => do
    -- Split the processing into two phases to prevent self-reference in proofs in tactic mode
    let (header, parserState, messages) ← Parser.parseHeader inputCtx
    let (env, messages) ← processHeader header opts messages inputCtx
<<<<<<< HEAD
    pure (parserState, (Command.mkState env messages opts), some header)
  | some cmdState => do
    pure ({ : Parser.ModuleParserState }, cmdState, none)
  let commandState := { commandState with infoState.enabled := true }
  let s ← IO.processCommands inputCtx parserState commandState
  pure (s, headerSyntax)
=======
    let headerOnlyState := Command.mkState env messages opts
    let (cmdState, messages, trees) ← processCommandsWithInfoTrees inputCtx parserState headerOnlyState
    return (headerOnlyState, cmdState, messages, trees)

  | some cmdStateBefore => do
    let parserState : Parser.ModuleParserState := {}
    let (cmdStateAfter, messages, trees) ← processCommandsWithInfoTrees inputCtx parserState cmdStateBefore
    return (cmdStateBefore, cmdStateAfter, messages, trees)
>>>>>>> 506a6f35
<|MERGE_RESOLUTION|>--- conflicted
+++ resolved
@@ -15,51 +15,26 @@
 and create a new environment.
 Otherwise, we add to the existing environment.
 
-<<<<<<< HEAD
-Returns the resulting FrontendState, along with the header Syntax (if there was one).
+Returns:
+1. The resulting command state after processing the entire input
+2. The header-only command state (only useful when cmdState? is none)
+3. The header Syntax (if there was one).
 -/
 def processInput (input : String) (cmdState? : Option Command.State)
     (opts : Options := {}) (fileName : Option String := none) :
-    IO (Frontend.State × Option Syntax) := unsafe do
-=======
-Returns:
-1. The header-only command state (only useful when cmdState? is none)
-2. The resulting command state after processing the entire input
-3. List of messages
-4. List of info trees
--/
-def processInput (input : String) (cmdState? : Option Command.State)
-    (opts : Options := {}) (fileName : Option String := none) :
-    IO (Command.State × Command.State × List Message × List InfoTree) := unsafe do
->>>>>>> 506a6f35
+    IO (Frontend.State × Command.State × Option Syntax) := unsafe do
   Lean.initSearchPath (← Lean.findSysroot)
   enableInitializersExecution
   let fileName   := fileName.getD "<input>"
   let inputCtx   := Parser.mkInputContext input fileName
-<<<<<<< HEAD
-  let (parserState, commandState, headerSyntax) ← match cmdState? with
-=======
-
-  match cmdState? with
->>>>>>> 506a6f35
+  let (parserState, beforeCommandState, headerSyntax) ← match cmdState? with
   | none => do
-    -- Split the processing into two phases to prevent self-reference in proofs in tactic mode
-    let (header, parserState, messages) ← Parser.parseHeader inputCtx
-    let (env, messages) ← processHeader header opts messages inputCtx
-<<<<<<< HEAD
-    pure (parserState, (Command.mkState env messages opts), some header)
+      let (header, parserState, messages) ← Parser.parseHeader inputCtx
+      let (env, messages) ← processHeader header opts messages inputCtx
+      let headerOnlyState := Command.mkState env messages opts
+      pure (parserState, headerOnlyState, some header)
   | some cmdState => do
-    pure ({ : Parser.ModuleParserState }, cmdState, none)
-  let commandState := { commandState with infoState.enabled := true }
+      pure ({ : Parser.ModuleParserState }, cmdState, none)
+  let commandState := { beforeCommandState with infoState.enabled := true }
   let s ← IO.processCommands inputCtx parserState commandState
-  pure (s, headerSyntax)
-=======
-    let headerOnlyState := Command.mkState env messages opts
-    let (cmdState, messages, trees) ← processCommandsWithInfoTrees inputCtx parserState headerOnlyState
-    return (headerOnlyState, cmdState, messages, trees)
-
-  | some cmdStateBefore => do
-    let parserState : Parser.ModuleParserState := {}
-    let (cmdStateAfter, messages, trees) ← processCommandsWithInfoTrees inputCtx parserState cmdStateBefore
-    return (cmdStateBefore, cmdStateAfter, messages, trees)
->>>>>>> 506a6f35
+  pure (s, beforeCommandState, headerSyntax)