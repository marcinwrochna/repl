/-
Copyright (c) 2023 Scott Morrison. All rights reserved.
Released under Apache 2.0 license as described in the file LICENSE.
Authors: Scott Morrison
-/
import REPL.JSON
import REPL.Frontend
import REPL.Util.Path
import REPL.Lean.ContextInfo
import REPL.Lean.Environment
import REPL.Lean.InfoTree
import REPL.Lean.InfoTree.ToJson
import REPL.Snapshots

/-!
# A REPL for Lean.

Communicates via JSON on stdin and stdout. Commands should be separated by blank lines.

Commands may be of the form
```
{ "cmd" : "import Mathlib.Data.List.Basic\ndef f := 2" }
```
or
```
{ "cmd" : "example : f = 2 := rfl", "env" : 3 }
```

The `env` field, if present,
must contain a number received in the `env` field of a previous response,
and causes the command to be run in the existing environment.

If there is no `env` field, a new environment is created.

You can only use `import` commands when you do not specify the `env` field.

You can backtrack simply by using earlier values for `env`.

The results are of the form
```
{"sorries":
 [{"pos": {"line": 1, "column": 18},
   "endPos": {"line": 1, "column": 23},
   "goal": "\n⊢ Nat"}],
 "messages":
 [{"severity": "error",
   "pos": {"line": 1, "column": 23},
   "endPos": {"line": 1, "column": 26},
   "data":
   "type mismatch\n  rfl\nhas type\n  f = f : Prop\nbut is expected to have type\n  f = 2 : Prop"}],
 "env": 6}
 ```
 showing any messages generated, or sorries with their goal states.
 Information is generated for tactic mode sorries, but not for term mode sorries.
-/

open Lean Elab

namespace REPL

/-- The monadic state for the Lean REPL. -/
structure State where
  /--
  Environment snapshots after complete declarations.
  The user can run a declaration in a given environment using `{"cmd": "def f := 37", "env": 17}`.
  -/
  cmdStates : Array CommandSnapshot := #[]
  /--
  Proof states after individual tactics.
  The user can run a tactic in a given proof state using `{"tactic": "exact 42", "proofState": 5}`.
  Declarations with containing `sorry` record a proof state at each sorry,
  and report the numerical index for the recorded state at each sorry.
  -/
  proofStates : Array ProofSnapshot := #[]

/--
The Lean REPL monad.

We only use this with `m := IO`, but it is set up as a monad transformer for flexibility.
-/
abbrev M (m : Type → Type) := StateT State m

variable [Monad m] [MonadLiftT IO m]

/-- Record an `CommandSnapshot` into the REPL state, returning its index for future use. -/
def recordCommandSnapshot (state : CommandSnapshot) : M m Nat := do
  let id := (← get).cmdStates.size
  modify fun s => { s with cmdStates := s.cmdStates.push state }
  return id

/-- Record a `ProofSnapshot` into the REPL state, returning its index for future use. -/
def recordProofSnapshot (proofState : ProofSnapshot) : M m Nat := do
  let id := (← get).proofStates.size
  modify fun s => { s with proofStates := s.proofStates.push proofState }
  return id

def sorries (trees : List InfoTree) (env? : Option Environment) (rootGoals? : Option (List MVarId))
: M m (List Sorry) :=
  trees.flatMap InfoTree.sorries |>.filter (fun t => match t.2.1 with
    | .term _ none => false
    | _ => true ) |>.mapM
      fun ⟨ctx, g, pos, endPos⟩ => do
        let (goal, proofState) ← match g with
        | .tactic g => do
          let lctx ← ctx.runMetaM {} do
              match ctx.mctx.findDecl? g with
              | some decl => return decl.lctx
              | none => throwError "unknown metavariable '{g}'"
          let s ← ProofSnapshot.create ctx lctx env? [g] rootGoals?
          pure ("\n".intercalate <| (← s.ppGoals).map fun s => s!"{s}", some s)
        | .term lctx (some t) => do
          let s ← ProofSnapshot.create ctx lctx env? [] rootGoals? [t]
          pure ("\n".intercalate <| (← s.ppGoals).map fun s => s!"{s}", some s)
        | .term _ none => unreachable!
        let proofStateId ← proofState.mapM recordProofSnapshot
        return Sorry.of goal pos endPos proofStateId

def ppTactic (ctx : ContextInfo) (stx : Syntax) : IO Format :=
  ctx.runMetaM {} try
    Lean.PrettyPrinter.ppTactic ⟨stx⟩
  catch _ =>
    pure "<failed to pretty print>"

def tactics (trees : List InfoTree) (env? : Option Environment) : M m (List Tactic) :=
  trees.flatMap InfoTree.tactics |>.mapM
    fun ⟨ctx, stx, rootGoals, goals, pos, endPos, ns⟩ => do
      let proofState := some (← ProofSnapshot.create ctx none env? goals rootGoals)
      let goals := s!"{(← ctx.ppGoals goals)}".trim
      let tactic := Format.pretty (← ppTactic ctx stx)
      let proofStateId ← proofState.mapM recordProofSnapshot
      return Tactic.of goals tactic pos endPos proofStateId ns

def collectRootGoalsAsSorries (trees : List InfoTree) (env? : Option Environment) : M m (List Sorry) := do
  trees.flatMap InfoTree.rootGoals |>.mapM
    fun ⟨ctx, goals, pos⟩ => do
      let proofState := some (← ProofSnapshot.create ctx none env? goals goals)
      let goals := s!"{(← ctx.ppGoals goals)}".trim
      let proofStateId ← proofState.mapM recordProofSnapshot
      return Sorry.of goals pos pos proofStateId


private def collectFVarsAux : Expr → NameSet
  | .fvar fvarId => NameSet.empty.insert fvarId.name
  | .app fm arg => (collectFVarsAux fm).union $ collectFVarsAux arg
  | .lam _ binderType body _ => (collectFVarsAux binderType).union $ collectFVarsAux body
  | .forallE _ binderType body _ => (collectFVarsAux binderType).union $ collectFVarsAux body
  | .letE _ type value body _ => ((collectFVarsAux type).union $ collectFVarsAux value).union $ collectFVarsAux body
  | .mdata _ expr => collectFVarsAux expr
  | .proj _ _ struct => collectFVarsAux struct
  | _ => NameSet.empty

/-- Collect all fvars in the expression, and return their names. -/
private def collectFVars (e : Expr) : MetaM (Array Expr) := do
  let names := collectFVarsAux e
  let mut fvars := #[]
  for ldecl in ← getLCtx do
    if ldecl.isImplementationDetail then
      continue
    if names.contains ldecl.fvarId.name then
      fvars := fvars.push $ .fvar ldecl.fvarId
  return fvars


private def abstractAllLambdaFVars (e : Expr) : MetaM Expr := do
  let mut e' := e
  while e'.hasFVar do
    let fvars ← collectFVars e'
    if fvars.isEmpty then
      break
    e' ← Meta.mkLambdaFVars fvars e'
  return e'

/--
Evaluates the current status of a proof, returning a string description.
Main states include:
- "Completed": Proof is complete and type checks successfully
- "Incomplete": When goals remain, or proof contains sorry/metavariables
- "Error": When kernel type checking errors occur

Inspired by LeanDojo REPL's status tracking.
-/
def getProofStatus (proofState : ProofSnapshot) : M m String := do
  match proofState.tacticState.goals with
    | [] =>
      let res := proofState.runMetaM do
        match proofState.rootGoals with
        | [goalId] =>
          match proofState.metaState.mctx.getExprAssignmentCore? goalId with
          | none => return "Error: Goal not assigned"
          | some pf => do
            let pf ← instantiateMVars pf

            -- First check that the proof has the expected type
            let pft ← Meta.inferType pf >>= instantiateMVars
            let expectedType ← Meta.inferType (mkMVar goalId) >>= instantiateMVars
            unless (← Meta.isDefEq pft expectedType) do
              return s!"Error: proof has type {pft} but root goal has type {expectedType}"

            let pf ← goalId.withContext $ abstractAllLambdaFVars pf
            let pft ← Meta.inferType pf >>= instantiateMVars

            if pf.hasExprMVar then
              return "Incomplete: contains metavariable(s)"

            -- Find all level parameters
            let usedLevels := collectLevelParams {} pft
            let usedLevels := collectLevelParams usedLevels pf

            let decl := Declaration.defnDecl {
              name := Name.anonymous,
              type := pft,
              value := pf,
              levelParams := usedLevels.params.toList,
              hints := ReducibilityHints.opaque,
              safety := DefinitionSafety.safe
            }

            try
              let _ ← addDecl decl
            catch ex =>
              return s!"Error: kernel type check failed: {← ex.toMessageData.toString}"

            if pf.hasSorry then
              return "Incomplete: contains sorry"
            return "Completed"

        | _ => return "Not verified: more than one initial goal"
      return (← res).fst

    | _ => return "Incomplete: open goals remain"

/-- Record a `ProofSnapshot` and generate a JSON response for it. -/
def createProofStepReponse (proofState : ProofSnapshot) (old? : Option ProofSnapshot := none) :
    M m ProofStepResponse := do
  let messages := proofState.newMessages old?
  let messages ← messages.mapM fun m => Message.of m
  let traces ← proofState.newTraces old?
  let trees := proofState.newInfoTrees old?
  let trees ← match old? with
  | some old => do
    let (ctx, _) ← old.runMetaM do return { ← CommandContextInfo.save with }
    let ctx := PartialContextInfo.commandCtx ctx
    pure <| trees.map fun t => InfoTree.context ctx t
  | none => pure trees
  -- For debugging purposes, sometimes we print out the trees here:
  -- trees.forM fun t => do IO.println (← t.format)
  let sorries ← sorries trees none (some proofState.rootGoals)
  let id ← recordProofSnapshot proofState
  return {
    proofState := id
    goals := (← proofState.ppGoals).map fun s => s!"{s}"
    messages
    sorries
    traces
    proofStatus := (← getProofStatus proofState) }

/-- Pickle a `CommandSnapshot`, generating a JSON response. -/
def pickleCommandSnapshot (n : PickleEnvironment) : M m (CommandResponse ⊕ Error) := do
  match (← get).cmdStates[n.env]? with
  | none => return .inr ⟨"Unknown environment."⟩
  | some env =>
    discard <| env.pickle n.pickleTo
    return .inl { env := n.env }

/-- Unpickle a `CommandSnapshot`, generating a JSON response. -/
def unpickleCommandSnapshot (n : UnpickleEnvironment) : M IO CommandResponse := do
  let (env, _) ← CommandSnapshot.unpickle n.unpickleEnvFrom
  let env ← recordCommandSnapshot env
  return { env }

/-- Pickle a `ProofSnapshot`, generating a JSON response. -/
-- This generates a new identifier, which perhaps is not what we want?
def pickleProofSnapshot (n : PickleProofState) : M m (ProofStepResponse ⊕ Error) := do
  match (← get).proofStates[n.proofState]? with
  | none => return .inr ⟨"Unknown proof State."⟩
  | some proofState =>
    discard <| proofState.pickle n.pickleTo
    return .inl (← createProofStepReponse proofState)

/-- Unpickle a `ProofSnapshot`, generating a JSON response. -/
def unpickleProofSnapshot (n : UnpickleProofState) : M IO (ProofStepResponse ⊕ Error) := do
  let (cmdSnapshot?, notFound) ← do match n.env with
  | none => pure (none, false)
  | some i => do match (← get).cmdStates[i]? with
    | some env => pure (some env, false)
    | none => pure (none, true)
  if notFound then
    return .inr ⟨"Unknown environment."⟩
  let (proofState, _) ← ProofSnapshot.unpickle n.unpickleProofStateFrom cmdSnapshot?
  Sum.inl <$> createProofStepReponse proofState

/--
Run a command, returning the id of the new environment, and any messages and sorries.
-/
def runCommand (s : Command) : M IO (CommandResponse ⊕ Error) := do
  let (cmdSnapshot?, notFound) ← do match s.env with
  | none => pure (none, false)
  | some i => do match (← get).cmdStates[i]? with
    | some env => pure (some env, false)
    | none => pure (none, true)
  if notFound then
    return .inr ⟨"Unknown environment."⟩
  let initialCmdState? := cmdSnapshot?.map fun c => c.cmdState
<<<<<<< HEAD

  -- Parse and execute the commands.
  let (frontendState, headerSyntax) ← try
    IO.processInput s.cmd initialCmdState?
  catch ex =>
    return .inr ⟨ex.toString⟩
  let cmdState := frontendState.commandState

  -- Make a snapshot of the state.
=======
  let (initialCmdState, cmdState, messages, trees) ← try
    IO.processInput s.cmd initialCmdState?
  catch ex =>
    return .inr ⟨ex.toString⟩
  let messages ← messages.mapM fun m => Message.of m
  -- For debugging purposes, sometimes we print out the trees here:
  -- trees.forM fun t => do IO.println (← t.format)
  let sorries ← sorries trees initialCmdState.env none
  let sorries ← match s.rootGoals with
  | some true => pure (sorries ++ (← collectRootGoalsAsSorries trees initialCmdState.env))
  | _ => pure sorries
  let tactics ← match s.allTactics with
  | some true => tactics trees initialCmdState.env
  | _ => pure []
>>>>>>> 506a6f35
  let cmdSnapshot :=
  { cmdState := cmdState
    cmdContext := (cmdSnapshot?.map fun c => c.cmdContext).getD
      { fileName := "", -- TODO the default initial cmdContext perhaps misses e.g. options?
        fileMap := default,
        snap? := none,
        cancelTk? := none } }
  let env ← recordCommandSnapshot cmdSnapshot

  -- Retrieve messages.
  let messages := cmdState.messages.toList
  let messages ← messages.mapM fun m => Message.of m

  -- Retrieve tactics and sorries.
  let trees := cmdState.infoState.trees.toList
  -- For debugging purposes, sometimes we print out the trees here:
  -- trees.forM fun t => do IO.println (← t.format)
  let sorries ← sorries trees (initialCmdState?.map (·.env)) none
  let sorries ← if s.rootGoals.isEqSome true
    then pure (sorries ++ (← collectRootGoalsAsSorries trees))
    else pure sorries
  let tactics ← if s.allTactics.isEqSome true then tactics trees else pure []

  -- Retrieve infotrees, or some subset of them, if requested.
  let jsonTrees := match s.infotree with
  | some "full" => trees
  | some "declarations" => trees.flatMap InfoTree.retainDeclarations
  | some "tactics" => trees.flatMap InfoTree.retainTacticInfo
  | some "original" => trees.flatMap InfoTree.retainTacticInfo |>.flatMap InfoTree.retainOriginal
  | some "substantive" => trees.flatMap InfoTree.retainTacticInfo |>.flatMap InfoTree.retainSubstantive
  | _ => []
  let infotree ← if jsonTrees.isEmpty then
    pure none
  else
    pure <| some <| Json.arr (← jsonTrees.toArray.mapM fun t => t.toJson none)

  -- Retrieve the full raw Syntax trees if requested.
  -- (Note that usually it's more useful to access syntax from nodes in infotrees,
  --  as they associate specific syntax to the 'semantic' infotree nodes;
  --  however, dumping those for each node would results in humongous quadratic length,
  --  since every node points to syntax for the whole subtree).
  let syntaxTrees : Option Json :=
    if s.syntaxTrees.isEqSome true then
      some $ Lean.toJson $ match headerSyntax with
        | some stx => #[stx] ++ frontendState.commands
        | none => frontendState.commands
    else
      none

  -- Retrieve constants (theorems, defs, ..) if requested.
  let constants ←
    if s.constants.isEqSome true then
      let moduleData ← Lean.mkModuleData cmdState.env
      let ctxInfo: ContextInfo := { env := cmdState.env, fileMap := default , ngen := cmdState.ngen }
      -- let ctxInfo : Option ContextInfo := match trees.toArray.back! with
      --   | .context c _ => (c.mergeIntoOuter? none)
      --   | _ => none
      pure $ some $ Lean.toJson (← constantsToJson moduleData.constants ctxInfo)
    else
      pure none

  return .inl
    { env,
      messages,
      sorries,
      tactics,
      infotree,
      syntaxTrees,
      constants }

def processFile (s : File) : M IO (CommandResponse ⊕ Error) := do
  try
    let cmd ← IO.FS.readFile s.path
    runCommand { s with env := none, cmd }
  catch e =>
    pure <| .inr ⟨e.toString⟩

/--
Run a single tactic, returning the id of the new proof statement, and the new goals.
-/
-- TODO detect sorries?
def runProofStep (s : ProofStep) : M IO (ProofStepResponse ⊕ Error) := do
  match (← get).proofStates[s.proofState]? with
  | none => return .inr ⟨"Unknown proof state."⟩
  | some proofState =>
    try
      let proofState' ← proofState.runString s.tactic
      return .inl (← createProofStepReponse proofState' proofState)
    catch ex =>
      return .inr ⟨"Lean error:\n" ++ ex.toString⟩

end REPL

open REPL

/-- Get lines from stdin until a blank line is entered. -/
partial def getLines : IO String := do
  let line ← (← IO.getStdin).getLine
  if line.trim.isEmpty then
    return line
  else
    return line ++ (← getLines)

instance [ToJson α] [ToJson β] : ToJson (α ⊕ β) where
  toJson x := match x with
  | .inl a => toJson a
  | .inr b => toJson b

/-- Commands accepted by the REPL. -/
inductive Input
| command : REPL.Command → Input
| file : REPL.File → Input
| proofStep : REPL.ProofStep → Input
| pickleEnvironment : REPL.PickleEnvironment → Input
| unpickleEnvironment : REPL.UnpickleEnvironment → Input
| pickleProofSnapshot : REPL.PickleProofState → Input
| unpickleProofSnapshot : REPL.UnpickleProofState → Input

/-- Parse a user input string to an input command. -/
def parse (query : String) : IO Input := do
  let json := Json.parse query
  match json with
  | .error e => throw <| IO.userError <| toString <| toJson <|
      (⟨"Could not parse JSON:\n" ++ e⟩ : Error)
  | .ok j => match fromJson? j with
    | .ok (r : REPL.ProofStep) => return .proofStep r
    | .error _ => match fromJson? j with
    | .ok (r : REPL.PickleEnvironment) => return .pickleEnvironment r
    | .error _ => match fromJson? j with
    | .ok (r : REPL.UnpickleEnvironment) => return .unpickleEnvironment r
    | .error _ => match fromJson? j with
    | .ok (r : REPL.PickleProofState) => return .pickleProofSnapshot r
    | .error _ => match fromJson? j with
    | .ok (r : REPL.UnpickleProofState) => return .unpickleProofSnapshot r
    | .error _ => match fromJson? j with
    | .ok (r : REPL.Command) => return .command r
    | .error _ => match fromJson? j with
    | .ok (r : REPL.File) => return .file r
    | .error e => throw <| IO.userError <| toString <| toJson <|
        (⟨"Could not parse as a valid JSON command:\n" ++ e⟩ : Error)

/-- Avoid buffering the output. -/
def printFlush [ToString α] (s : α) : IO Unit := do
  let out ← IO.getStdout
  out.putStr (toString s)
  out.flush -- Flush the output

/-- Read-eval-print loop for Lean. -/
unsafe def repl : IO Unit :=
  StateT.run' loop {}
where loop : M IO Unit := do
  let query ← getLines
  if query = "" then
    return ()
  if query.startsWith "#" || query.startsWith "--" then loop else
  IO.println <| Json.compress <| ← match ← parse query with
  | .command r => return toJson (← runCommand r)
  | .file r => return toJson (← processFile r)
  | .proofStep r => return toJson (← runProofStep r)
  | .pickleEnvironment r => return toJson (← pickleCommandSnapshot r)
  | .unpickleEnvironment r => return toJson (← unpickleCommandSnapshot r)
  | .pickleProofSnapshot r => return toJson (← pickleProofSnapshot r)
  | .unpickleProofSnapshot r => return toJson (← unpickleProofSnapshot r)
  printFlush "\n" -- easier to parse the output if there are blank lines
  loop

/-- Main executable function, run as `lake exe repl`. -/
unsafe def main (_ : List String) : IO Unit := do
  initSearchPath (← Lean.findSysroot)
  repl<|MERGE_RESOLUTION|>--- conflicted
+++ resolved
@@ -301,32 +301,15 @@
   if notFound then
     return .inr ⟨"Unknown environment."⟩
   let initialCmdState? := cmdSnapshot?.map fun c => c.cmdState
-<<<<<<< HEAD
 
   -- Parse and execute the commands.
-  let (frontendState, headerSyntax) ← try
+  let (frontendState, initialCmdState, headerSyntax) ← try
     IO.processInput s.cmd initialCmdState?
   catch ex =>
     return .inr ⟨ex.toString⟩
   let cmdState := frontendState.commandState
 
   -- Make a snapshot of the state.
-=======
-  let (initialCmdState, cmdState, messages, trees) ← try
-    IO.processInput s.cmd initialCmdState?
-  catch ex =>
-    return .inr ⟨ex.toString⟩
-  let messages ← messages.mapM fun m => Message.of m
-  -- For debugging purposes, sometimes we print out the trees here:
-  -- trees.forM fun t => do IO.println (← t.format)
-  let sorries ← sorries trees initialCmdState.env none
-  let sorries ← match s.rootGoals with
-  | some true => pure (sorries ++ (← collectRootGoalsAsSorries trees initialCmdState.env))
-  | _ => pure sorries
-  let tactics ← match s.allTactics with
-  | some true => tactics trees initialCmdState.env
-  | _ => pure []
->>>>>>> 506a6f35
   let cmdSnapshot :=
   { cmdState := cmdState
     cmdContext := (cmdSnapshot?.map fun c => c.cmdContext).getD
@@ -344,11 +327,11 @@
   let trees := cmdState.infoState.trees.toList
   -- For debugging purposes, sometimes we print out the trees here:
   -- trees.forM fun t => do IO.println (← t.format)
-  let sorries ← sorries trees (initialCmdState?.map (·.env)) none
+  let sorries ← sorries trees initialCmdState.env none
   let sorries ← if s.rootGoals.isEqSome true
-    then pure (sorries ++ (← collectRootGoalsAsSorries trees))
+    then pure (sorries ++ (← collectRootGoalsAsSorries trees initialCmdState.env))
     else pure sorries
-  let tactics ← if s.allTactics.isEqSome true then tactics trees else pure []
+  let tactics ← if s.allTactics.isEqSome true then tactics trees initialCmdState.env else pure []
 
   -- Retrieve infotrees, or some subset of them, if requested.
   let jsonTrees := match s.infotree with
